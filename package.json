{
  "name": "redash-client",
  "version": "4.0.0",
  "description": "The frontend part of Redash.",
  "main": "index.js",
  "scripts": {
    "start": "webpack-dev-server",
<<<<<<< HEAD
    "start-demo": "REDASH_BACKEND=https://dev.redashapp.com npm start",
=======
    "dev": "REDASH_BACKEND=https://dev.redashapp.com npm start",
>>>>>>> 0c05102f
    "build": "rm -rf ./client/dist/ && NODE_ENV=production node node_modules/.bin/webpack",
    "watch": "webpack --watch --progress --colors -d"
  },
  "repository": {
    "type": "git",
    "url": "git+https://github.com/getredash/redash.git"
  },
  "engines": {
    "node": "^8.0.0",
    "npm": "^5.0.0"
  },
  "author": "Redash Contributors",
  "license": "BSD-2-Clause",
  "bugs": {
    "url": "https://github.com/getredash/redash/issues"
  },
  "homepage": "https://redash.io/",
  "dependencies": {
    "angular": "~1.5.8",
    "angular-base64-upload": "^0.1.23",
    "angular-gridster": "^0.13.14",
    "angular-messages": "~1.5.8",
    "angular-moment": "^1.1.0",
    "angular-resizable": "^1.2.0",
    "angular-resource": "~1.5.8",
    "angular-route": "~1.5.8",
    "angular-sanitize": "~1.5.8",
    "angular-toastr": "^2.1.1",
    "angular-ui-ace": "^0.2.3",
    "angular-ui-bootstrap": "^2.5.0",
    "angular-vs-repeat": "^1.1.7",
    "bootstrap": "^3.3.7",
    "brace": "^0.10.0",
    "core-js": "https://registry.npmjs.org/core-js/-/core-js-2.4.1.tgz",
    "cornelius": "git+https://github.com/restorando/cornelius.git",
    "d3": "^3.5.17",
    "d3-cloud": "^1.2.4",
    "debug": "^3.1.0",
    "font-awesome": "^4.7.0",
    "jquery": "^3.2.1",
    "jquery-ui": "^1.12.1",
    "leaflet": "^1.2.0",
    "leaflet.markercluster": "^1.1.0",
    "markdown": "0.5.0",
    "material-design-iconic-font": "^2.2.0",
    "moment": "^2.19.3",
    "mousetrap": "^1.6.1",
    "mustache": "^2.3.0",
    "numeral": "^2.0.6",
    "pace-progress": "git+https://github.com/getredash/pace.git",
    "pivottable": "^2.15.0",
    "plotly.js": "1.30.1",
    "ui-select": "^0.19.8",
    "underscore": "^1.8.3",
    "underscore.string": "^3.3.4"
  },
  "devDependencies": {
    "babel-core": "^6.26.0",
    "babel-loader": "^7.1.2",
    "babel-plugin-angularjs-annotate": "^0.8.2",
    "babel-plugin-transform-builtin-extend": "^1.1.2",
    "babel-plugin-transform-object-assign": "^6.22.0",
    "babel-preset-es2015": "^6.24.1",
    "babel-preset-stage-2": "^6.24.1",
    "css-loader": "^0.28.7",
    "eslint": "^4.8.0",
    "eslint-config-airbnb-base": "^12.0.1",
    "eslint-import-resolver-webpack": "^0.8.3",
    "eslint-loader": "^1.9.0",
    "eslint-plugin-import": "^2.7.0",
    "estraverse": "^4.2.0",
    "extract-text-webpack-plugin": "^3.0.1",
    "file-loader": "^1.1.4",
    "html-webpack-plugin": "^2.30.1",
    "less": "^2.7.3",
    "less-loader": "^4.0.5",
    "less-plugin-autoprefix": "^1.5.1",
    "raw-loader": "^0.5.1",
    "url-loader": "^0.5.9",
    "webpack": "^3.6.0",
    "webpack-build-notifier": "^0.1.16",
    "webpack-dev-server": "^2.9.1"
  }
}<|MERGE_RESOLUTION|>--- conflicted
+++ resolved
@@ -5,11 +5,7 @@
   "main": "index.js",
   "scripts": {
     "start": "webpack-dev-server",
-<<<<<<< HEAD
-    "start-demo": "REDASH_BACKEND=https://dev.redashapp.com npm start",
-=======
     "dev": "REDASH_BACKEND=https://dev.redashapp.com npm start",
->>>>>>> 0c05102f
     "build": "rm -rf ./client/dist/ && NODE_ENV=production node node_modules/.bin/webpack",
     "watch": "webpack --watch --progress --colors -d"
   },
